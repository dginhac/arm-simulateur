import traceback
import locale
import glob
import string
import time
import random
import asyncio
import json
import os
import sys
import re
import binascii
import base64
from urllib.parse import quote, unquote
from copy import copy
from collections import OrderedDict, defaultdict
from multiprocessing import Process
import smtplib
from email.mime.text import MIMEText

import websockets
from gevent import monkey; monkey.patch_all()
import bottle
from bottle import route, static_file, get, request, template
from bs4 import BeautifulSoup

from assembler import parse as ASMparser
from bytecodeinterpreter import BCInterpreter
from procsimulator import Simulator, Register

with open("emailpass.txt") as fhdl:
    email_password = fhdl.read().strip()


UPDATE_THROTTLE_SEC = 0.3

interpreters = {}
connected = set()


DEBUG = 'DEBUG' in sys.argv


async def producer(ws, data_list):
    while True:
        if ws not in connected:
            break
        if data_list:
            out = []
            while True:
                try:
                    out.append(data_list.pop(0))
                except IndexError:
                    break
            return json.dumps(out)
        await asyncio.sleep(0.05)


async def run_instance(websocket):
    while True:
        if websocket not in connected:
            break
        if websocket in interpreters:
            interp = interpreters[websocket]
            if (not interp.shouldStop) and (time.time() > interp.last_step__ + interp.animate_speed__) and (interp.user_asked_stop__ == False):
                return
        await asyncio.sleep(0.05)


async def update_ui(ws, to_send):
    while True:
        if ws not in connected:
            break
        if ws in interpreters:
            interp = interpreters[ws]
            if (interp.next_report__ < time.time() and len(to_send) < 10 and interp.num_exec__ > 0):
                return
        await asyncio.sleep(0.02)


async def handler(websocket, path):
    print("User {} connected.".format(websocket))
    connected.add(websocket)
    to_send = []
    received = []
    ui_update_queue = []
    try:
        listener_task = asyncio.ensure_future(websocket.recv())
        producer_task = asyncio.ensure_future(producer(websocket, to_send))
        to_run_task = asyncio.ensure_future(run_instance(websocket))
        update_ui_task = asyncio.ensure_future(update_ui(websocket, to_send))
        while True:
            if not websocket.open:
                break
            done, pending = await asyncio.wait(
                [listener_task, producer_task, to_run_task, update_ui_task],
                return_when=asyncio.FIRST_COMPLETED)

            if listener_task in done:
                try:
                    message = listener_task.result()
                except websockets.exceptions.ConnectionClosed:
                    break
                if message:
                    received.append(message)

                data = process(websocket, received)
                if data:
                    to_send.extend(data)

                listener_task = asyncio.ensure_future(websocket.recv())

            if producer_task in done:
                message = producer_task.result()
                await websocket.send(message)
                producer_task = asyncio.ensure_future(producer(websocket, to_send))

            # Continue executions of "run", "step out" and "step forward"
            if to_run_task in done:
                steps_to_do = 50 if interpreters[websocket].animate_speed__ == 0 else 1
                for i in range(steps_to_do):
                    interpreters[websocket].step()
                    interpreters[websocket].last_step__ = time.time()
                    interpreters[websocket].num_exec__ += 1

                    ui_update_queue.extend(updateDisplay(interpreters[websocket]))

                    if interpreters[websocket].shouldStop:
                        break

                to_run_task = asyncio.ensure_future(run_instance(websocket))

            if update_ui_task in done:
                if DEBUG:
                    print("{} in {}".format(interpreters[websocket].num_exec__, time.time() - interpreters[websocket].next_report__ + UPDATE_THROTTLE_SEC))
                interpreters[websocket].num_exec__ = 0

                interpreters[websocket].next_report__ = time.time() + UPDATE_THROTTLE_SEC
                ui_update_dict = OrderedDict()
                mem_update = OrderedDict()

                for el in ui_update_queue:
                    if el[0] == "mempartial":
                        for k,v in el[1]:
                            mem_update[k] = v
                    else:
                        ui_update_dict[el[0]] = el[1:]
                        ui_update_dict.move_to_end(el[0])

                if mem_update:
                    ui_update_dict["mempartial"] = [[[k,v] for k,v in mem_update.items()]]

                for k,v in ui_update_dict.items():
                    to_send.append([k] + v)
                ui_update_queue = []
                update_ui_task = asyncio.ensure_future(update_ui(websocket, to_send))

    except Exception as e:
        ex = traceback.format_exc()
        print("Simulator crashed:\n{}".format(ex))
        if not DEBUG:
            try:
                code = interpreters[websocket].code__
            except (KeyError, AttributeError):
                code = ""
            try:
                hist = interpreters[websocket].history__
            except (KeyError, AttributeError):
                hist = []
            body = """<html><head></head>
(Simulator crash)
<h4>Traceback:</h4>
<pre>{ex}</pre>
<h4>Code:</h4>
<pre>{code}</pre>
<h4>Operation history:</h4>
<pre>{hist}</pre>
</html>""".format(code=code, ex=ex, hist="<br/>".join(str(x) for x in hist))
            sendEmail(body)
            print("Email sent!")
    finally:
        if websocket in interpreters:
            del interpreters[websocket]
        connected.remove(websocket)
        print("User {} disconnected.".format(websocket))


def sendEmail(msg):
    msg = MIMEText(msg, 'html')

    msg['Subject'] = "Error happened on ASM Simulator"
    msg['From'] = "simulateurosa@gmail.com"
    msg['To'] = "simulateurosa@gmail.com"

    s = smtplib.SMTP('smtp.gmail.com', 587)
    s.starttls()
    s.login("simulateurosa@gmail.com", email_password)
    s.send_message(msg)
    s.quit()


def generateUpdate(inter):
    """
    Generates the messages to update the interface
    """
    retval = []

    # Breakpoints
    bpm = inter.getBreakpointsMem()
    retval.extend([["membp_r", ["0x{:08x}".format(x) for x in bpm['r']]],
                   ["membp_w", ["0x{:08x}".format(x) for x in bpm['w']]],
                   ["membp_rw", ["0x{:08x}".format(x) for x in bpm['rw']]],
                   ["membp_e", ["0x{:08x}".format(x) for x in bpm['e']]]])

    # Memory View
    mem = inter.getMemoryFormatted()
    mem_addrs = range(0, len(mem), 16)
    chunks = [mem[x:x+16] for x in mem_addrs]
    vallist = []
    for i, line in enumerate(chunks):
        cols = {"c{}".format(j): char for j, char in enumerate(line)}
        cols["ch"] = "0x{:08x}".format(mem_addrs[i])
        # web interface is 1-indexed in this case
        vallist.append({"id": i + 1, "values": cols})
    retval.append(["mem", vallist])

    # Registers
    registers_types = inter.getRegisters()
    retval.extend(tuple({k.lower(): "{:08x}".format(v) for k,v in registers_types['User'].items()}.items()))
    retval.extend(tuple({"FIQ_{}".format(k.lower()): "{:08x}".format(v) for k,v in registers_types['FIQ'].items()}.items()))
    retval.extend(tuple({"IRQ_{}".format(k.lower()): "{:08x}".format(v) for k,v in registers_types['IRQ'].items()}.items()))
    retval.extend(tuple({"SVC_{}".format(k.lower()): "{:08x}".format(v) for k,v in registers_types['SVC'].items()}.items()))

    flags = inter.getFlags()
    retval.extend(tuple({k.lower(): "{}".format(v) for k,v in flags.items()}.items()))
    if 'SN' not in flags:
        flags = ("sn", "sz", "sc", "sv", "si", "sf")
        retval.extend([["disable", f] for f in flags])

    # Breakpoints
    retval.append(["asm_breakpoints", inter.getBreakpointInstr()])

    return retval


def updateDisplay(interp, force_all=False):
    retval = []

    try:
        retval.append(["debugline", interp.getCurrentLine()])
        retval.extend(interp.getCurrentInfos())
    except AssertionError:
        retval.append(["debugline", -1])
        #retval.append(["highlightread", []])
        #retval.append(["highlightwrite", []])
        retval.append(["nextline", -1])
        retval.append(["disassembly", "No info"])

    try:
        instr_addr = interp.getCurrentInstructionAddress()
        retval.append(["debuginstrmem", ["0x{:08x}".format(x) for x in range(instr_addr, instr_addr + 4)]])
    except Exception as e:
        retval.append(["debuginstrmem", -1])
        retval.append(["error", str(e)])

    if force_all:
        retval.extend(generateUpdate(interp))
        retval.append(["banking", interp.getProcessorMode()])
    else:
        changed_vals = interp.getChanges()
        if changed_vals:
            if "register" in changed_vals:
                for k,v in changed_vals["register"].items():
                    if k.lower()[-1] in ('v', 'c', 'z', 'n', 'i', 'f'):
                        v = str(bool(v))
                        k = k.lower()
                    else:
                        v = "{:08x}".format(v)
                    k = k.replace("_R", "_r")
                    if k[0] == "R":
                        k = "r" + k[1:]
                    retval.append([k, v])
            if "memory" in changed_vals:
                retval.append(["mempartial", [[k, "{:02x}".format(v).upper()] for k, v in changed_vals["memory"]]])
            if "bank" in changed_vals:
                retval.append(["banking", changed_vals["bank"]])

    diff_bp = interp.getBreakpointInstr(diff=True)
    if diff_bp:
        retval.append(["asm_breakpoints", interp.getBreakpointInstr()])
        bpm = interp.getBreakpointsMem()
        retval.extend([["membp_e", ["0x{:08x}".format(x) for x in bpm['e']]],
                       ["mempartial", []]])

    retval.append(["cycles_count", interp.getCycleCount() + 1])

    # Check currentBreakpoint if == 8, ça veut dire qu'on est à l'extérieur de la mémoire exécutable.
    if interp.currentBreakpoint:
        if interp.currentBreakpoint.source == 'memory' and bool(interp.currentBreakpoint.mode & 8):
            retval.append(["error", """Un accès à l'extérieur de la mémoire initialisée a été effectué. {}""".format(interp.currentBreakpoint.infos)])

        if interp.currentBreakpoint.source == 'assert':
            retval.append(["codeerror", interp.currentBreakpoint.infos[0] + 1, interp.currentBreakpoint.infos[1]])
    return retval


def process(ws, msg_in):
    """
    Output: List of messages to send.
    """
    force_update_all = False
    retval = []
    if ws in interpreters and not hasattr(interpreters[ws], 'history__'):
        interpreters[ws].history__ = []

    try:
        for msg in msg_in:
            data = json.loads(msg)

            if ws in interpreters:
                interpreters[ws].history__.append(data)

            if data[0] != 'assemble' and ws not in interpreters:
                retval.append(["error", "Veuillez assembler le code avant d'effectuer cette opération."])
            elif data[0] == 'assemble':
                # TODO: Afficher les erreurs à l'écran "codeerror"
                code = ''.join(s for s in data[1].replace("\t", " ") if s in string.printable)
                if ws in interpreters:
                    del interpreters[ws]

                bytecode, bcinfos, assertions, errors = ASMparser(code.splitlines())
                if errors:
                    retval.extend(errors)
                else:
                    interpreters[ws] = BCInterpreter(bytecode, bcinfos, assertions)
                    force_update_all = True
                    interpreters[ws].code__ = copy(code)
                    interpreters[ws].last_step__ = time.time()
                    interpreters[ws].next_report__ = 0
                    interpreters[ws].animate_speed__ = 0.1
                    interpreters[ws].num_exec__ = 0
                    interpreters[ws].user_asked_stop__ = False
            elif data[0] == 'stepback':
                interpreters[ws].stepBack()
                force_update_all = True
            elif data[0] == 'stepinto':
                interpreters[ws].step('into')
            elif data[0] == 'stepforward':
                interpreters[ws].step('forward')
                interpreters[ws].user_asked_stop__ = False
                interpreters[ws].last_step__ = time.time()
                interpreters[ws].animate_speed__ = int(data[1]) / 1000
            elif data[0] == 'stepout':
                interpreters[ws].step('out')
                interpreters[ws].user_asked_stop__ = False
                interpreters[ws].last_step__ = time.time()
                interpreters[ws].animate_speed__ = int(data[1]) / 1000
            elif data[0] == 'run':
                if interpreters[ws].shouldStop == False and (interpreters[ws].user_asked_stop__ == False):
                    interpreters[ws].user_asked_stop__ = True
                else:
                    interpreters[ws].user_asked_stop__ = False
                    interpreters[ws].step('run')
                    interpreters[ws].last_step__ = time.time()
                    interpreters[ws].animate_speed__ = int(data[1]) / 1000
            elif data[0] == 'reset':
                interpreters[ws].reset()
            elif data[0] == 'breakpointsinstr':
                interpreters[ws].setBreakpointInstr(data[1])
            elif data[0] == 'breakpointsmem':
                interpreters[ws].toggleBreakpointMem(int(data[1], 16), data[2])
                bpm = interpreters[ws].getBreakpointsMem()
                retval.extend([["membp_r", ["0x{:08x}".format(x) for x in bpm['r']]],
                               ["membp_w", ["0x{:08x}".format(x) for x in bpm['w']]],
                               ["membp_rw", ["0x{:08x}".format(x) for x in bpm['rw']]],
                               ["membp_e", ["0x{:08x}".format(x) for x in bpm['e']]]])
            elif data[0] == 'update':
                if data[1][0].upper() == 'R':
                    reg_id = int(data[1][1:])
                    interpreters[ws].setRegisters({reg_id: int(data[2], 16)})
                elif data[1].upper() in ('N', 'Z', 'C', 'V', 'I', 'F', 'SN', 'SZ', 'SC', 'SV', 'SI', 'SF'):
                    flag_id = data[1].upper()
                    try:
                        val = not interpreters[ws].getFlags()[flag_id]
                    except KeyError:
                        pass
                    interpreters[ws].setFlags({flag_id: val})
                elif data[1][:2].upper() == 'BP':
                    _, mode, reg_id = data[1].split('_')
                    reg_id = int(reg_id[1:])
                    # reg name, mode [r,w,rw]
                    interpreters[ws].setBreakpointRegister(reg_id, mode)
            elif data[0] == "interrupt":
                mode = data[2] # FIQ/IRQ
                interpreters[ws].setInterrupt(mode, not data[1], data[4], data[3], 0)
            elif data[0] == 'memchange':
                val = bytearray([int(data[2], 16)])
                interpreters[ws].setMemory(data[1], val)
            else:
                print("<{}> Unknown message: {}".format(ws, data))
    except Exception as e:
        traceback.print_exc()
        retval.append(["error", str(e)])

        if not DEBUG:
            ex = traceback.format_exc()
            print("Handling loop crashed:\n{}".format(ex))
            try:
                code = interpreters[ws].code__
            except (KeyError, AttributeError):
                code = ""
            try:
                hist = interpreters[ws].history__
            except (KeyError, AttributeError):
                hist = []
            try:
                cmd = msg
            except NameError:
                cmd = ""
            body = """<html><head></head>
(Handling loop crash)
<h4>Traceback:</h4>
<pre>{ex}</pre>
<h4>Code:</h4>
<pre>{code}</pre>
<h4>Operation history:</h4>
<pre>{hist}</pre>
<h4>Current command:</h4>
<pre>{cmd}</pre>
</html>""".format(code=code, ex=ex, hist="<br/>".join(str(x) for x in hist), cmd=cmd)
            sendEmail(body)
            print("Email sent!")

    del msg_in[:]

    if ws in interpreters:
        retval.extend(updateDisplay(interpreters[ws], force_update_all))
    return retval


debug_code = """SECTION INTVEC

B main

mavariable DC32 0x22,  0x1
monautrevariable DC32 0xFFEEDDCC,  0x11223344

SECTION CODE

main
B testmov

testmov
MOV R0,  #0
MOV R1,  #0xA
MOV R2,  R1, LSL #1
MOV R3,  #0xF0000000
MOV R4,  #0x1000
MOV R5,  PC

testop
MOV R0,  #4
MOV R1,  #0xB
ADD R2,  R0,  R1
SUB R3,  R0,  R1
SUB R4,  R1,  R0
AND R5,  R0,  R1
ORR R6,  R0,  R1
EOR R7,  R6,  R1

testmem
LDR R3,  mavariable
LDR R4,  =mavariable
LDR R10,  [R4,  #8]
SUB R6,  PC,  #8
LDR R7,  =variablemem
STR R6,  [R7]

testloop
MOV R0,  #0
MOV R1,  #0xF
loop ADD R0,  R0,  #1
CMP R0,  R1
BNE loop
BEQ skip
MOV R11,  #0xEF
skip
MOV R2,  #0xFF
MOV R3,  #255
SUBS R4,  R2,  R3
MOVGT R5,  #1
MOVLE R5,  #2
MOVEQ R6,  #3
B main

SECTION DATA

variablemem DS32 10"""

default_code = """SECTION INTVEC

B main


SECTION CODE

main


SECTION DATA
"""


<<<<<<< HEAD
<<<<<<< HEAD
<<<<<<< Updated upstream
=======
=======
>>>>>>> b902df4ea4190340f6dcaade1e8608bd20b3b019
=======
>>>>>>> 86e29463
def decodeWSGI(data):
    return "".join(chr((0xdc00 if x > 127 else 0) + x) for x in data)


def encodeWSGI(data):
    return bytes([(ord(x) % 0xdc00) for x in data]).decode('utf-8')

<<<<<<< HEAD
<<<<<<< HEAD
def encodeWSGIb(data):
    return bytes([(x % 0xdc00) for x in data]).decode('utf-8')

>>>>>>> Stashed changes
=======
>>>>>>> b902df4ea4190340f6dcaade1e8608bd20b3b019
=======

def encodeWSGIb(data):
    return bytes([(x % 0xdc00) for x in data]).decode('utf-8')

>>>>>>> 86e29463
index_template = open('./interface/index.html', 'r').read()
simulator_template = open('./interface/simulateur.html', 'r').read()
@get('/')
def index():
    page = request.query.get("page", "demo")

    code = default_code
    enonce = "<h4>Pas d'&eacute;nonc&eacute;</h4>"
    solution = ""
    title = ""
    sections = {}
    identifier = ""

    if "sim" in request.query:
        this_template = simulator_template
        if request.query["sim"] == "debug":
            code = debug_code

        elif not request.query["sim"] == "nouveau":
            try:
                request.query["sim"] = base64.b64decode(unquote(request.query["sim"]))
                # YAHOG -- When in WSGI, we must add 0xdc00 to every extended (e.g. accentuated) character in order for the 
                # open() call to understand correctly the path
                if locale.getdefaultlocale() == (None, None):
                    request.query["sim"] = decodeWSGI(request.query["sim"])
                    with open(os.path.join("exercices", request.query["sim"]), 'rb') as fhdl:
                        exercice_html = fhdl.read()
                    exercice_html = encodeWSGIb(exercice_html)
                else:
                    request.query["sim"] = request.query["sim"].decode("utf-8")

                    with open(os.path.join("exercices", request.query["sim"]), 'r') as fhdl:
                        exercice_html = fhdl.read()
                soup = BeautifulSoup(exercice_html, "html.parser")
                enonce = soup.find("div", {"id": "enonce"})
                code = soup.find("div", {"id": "code"}).text
                solution = soup.find("div", {"id": "solution"})
                if not code:
                    code = ""
                if not enonce:
                    enonce = ""
            except (FileNotFoundError, binascii.Error):
                pass
    else:
        this_template = index_template
        files = []
        if page in ("demo", "exo", "tp"):
            tomatch = "exercices/{}/*/*.html"
            if page == "tp":
                tomatch = "exercices/{}/*.html"
            files = glob.glob(tomatch.format(page), recursive=True)
            files = [os.sep.join(re.split("\\/", x)[1:]) for x in files]
        sections = OrderedDict()
        for f in sorted(files):
            # YAHOG -- When in WSGI, Python adds 0xdc00 to every extended (e.g. accentuated) character, leading to 
            # errors in utf-8 re-interpretation.
            if locale.getdefaultlocale() == (None, None):
                f = encodeWSGI(f)

            fs = f.split(os.sep)
            if page == "tp":
                k1 = fs[1].replace(".html", "").replace("_", " ").encode('utf-8', 'replace')
                sections[k1] = quote(base64.b64encode(f.encode('utf-8', 'replace')), safe='')
            else:
                k1 = fs[1].replace("_", " ").encode('utf-8', 'replace')
                if k1 not in sections:
                    sections[k1] = OrderedDict()
                sections[k1][fs[2].replace(".html", "").replace("_", " ").encode('utf-8', 'replace')] = quote(base64.b64encode(f.encode('utf-8', 'replace')), safe='')

        if len(sections) == 0:
            sections = {"Aucune section n'est disponible en ce moment.": {}}

        if page == "exo":
            title = "Exercices facultatifs"
        elif page == "tp":
            title = "Travaux pratiques"
        else:
            title = "Démonstrations"

    return template(this_template, code=code, enonce=enonce, solution=solution,
                    page=page, title=title, sections=sections, identifier=identifier,
                    rand=random.randint(0, 2**16))


@route('/static/<filename:path>')
def static_serve(filename):
    return static_file(filename, root='./interface/static/')


def http_server():
    bottle.run(host='0.0.0.0', port=8000, server="gevent")


if __name__ == '__main__':

    if DEBUG:
        p = Process(target=http_server)
        p.start()

    # Websocket Server
    start_server = websockets.serve(handler, '0.0.0.0', 31415)
    asyncio.get_event_loop().run_until_complete(start_server)
    asyncio.get_event_loop().run_forever()

    if DEBUG:
        p.join()<|MERGE_RESOLUTION|>--- conflicted
+++ resolved
@@ -511,14 +511,6 @@
 """
 
 
-<<<<<<< HEAD
-<<<<<<< HEAD
-<<<<<<< Updated upstream
-=======
-=======
->>>>>>> b902df4ea4190340f6dcaade1e8608bd20b3b019
-=======
->>>>>>> 86e29463
 def decodeWSGI(data):
     return "".join(chr((0xdc00 if x > 127 else 0) + x) for x in data)
 
@@ -526,20 +518,15 @@
 def encodeWSGI(data):
     return bytes([(ord(x) % 0xdc00) for x in data]).decode('utf-8')
 
-<<<<<<< HEAD
-<<<<<<< HEAD
+
 def encodeWSGIb(data):
     return bytes([(x % 0xdc00) for x in data]).decode('utf-8')
 
->>>>>>> Stashed changes
-=======
->>>>>>> b902df4ea4190340f6dcaade1e8608bd20b3b019
-=======
 
 def encodeWSGIb(data):
     return bytes([(x % 0xdc00) for x in data]).decode('utf-8')
 
->>>>>>> 86e29463
+
 index_template = open('./interface/index.html', 'r').read()
 simulator_template = open('./interface/simulateur.html', 'r').read()
 @get('/')
