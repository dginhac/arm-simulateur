--- conflicted
+++ resolved
@@ -30,12 +30,8 @@
                 <input id="hex" type="radio" name="representation" value="hex" onclick="changeBase(16);"/> hex <br> -->
                 <select id="valueformat">
                     <option value="hex">Hexad&eacute;cimal</option>
-<<<<<<< HEAD
-                    <option value="dec">D&eacute;cimal</option>
-=======
                     <option value="decsign">D&eacute;cimal (sign&eacute;)</option>
                     <option value="dec">D&eacute;cimal (non-sign&eacute;)</option>
->>>>>>> e3d31cf6
                     <option value="bin">Binaire</option>
                 </select>
                 <div id="tab-container" class="tab-container">
@@ -614,7 +610,6 @@
             $("#show_message_bar").slideToggle("normal", "easeInOutBack");
           });
         });
-
         
         $(document).ready(function() {
 
@@ -640,9 +635,6 @@
 
             $("input[type=text]").change(function () {
                 if ($(this).attr("id") != "interrupt_active") {
-<<<<<<< HEAD
-                    sendCmd(["update", $(this).attr("id"), $(this).val()]);
-=======
                     target_val = $(this).val();
 
                     if ($.inArray("formatted_value", this.classList) >= 0) {
@@ -660,7 +652,6 @@
                     }
 
                     sendCmd(["update", $(this).attr("id"), target_val]);
->>>>>>> e3d31cf6
                 } else {
                     if (document.getElementById('interrupt_active').checked) {
                         sendCmd(["interrupt", true, $("#interrupt_type").val(), parseInt($("#interrupt_cycles").val()), parseInt($("#interrupt_cycles_first").val())]);
@@ -673,80 +664,6 @@
             $(".flag_btn").click(function() {
                 sendCmd(["update", $(this).attr("name")]);
             })
-<<<<<<< HEAD
-
-            // Memory viewer
-            var metadata = [];
-            metadata.push({ name: "ch",  label: "addr",  datatype: "string",  editable: false});
-            metadata.push({ name: "c0",  label: "00",  datatype: "string",  editable: true});
-            metadata.push({ name: "c1",  label: "01",  datatype: "string",  editable: true});
-            metadata.push({ name: "c2",  label: "02",  datatype: "string",  editable: true});
-            metadata.push({ name: "c3",  label: "03",  datatype: "string",  editable: true});
-            metadata.push({ name: "c4",  label: "04",  datatype: "string",  editable: true});
-            metadata.push({ name: "c5",  label: "05",  datatype: "string",  editable: true});
-            metadata.push({ name: "c6",  label: "06",  datatype: "string",  editable: true});
-            metadata.push({ name: "c7",  label: "07",  datatype: "string",  editable: true});
-            metadata.push({ name: "c8",  label: "08",  datatype: "string",  editable: true});
-            metadata.push({ name: "c9",  label: "09",  datatype: "string",  editable: true});
-            metadata.push({ name: "c10",  label: "0A",  datatype: "string",  editable: true});
-            metadata.push({ name: "c11",  label: "0B",  datatype: "string",  editable: true});
-            metadata.push({ name: "c12",  label: "0C",  datatype: "string",  editable: true});
-            metadata.push({ name: "c13",  label: "0D",  datatype: "string",  editable: true});
-            metadata.push({ name: "c14",  label: "0E",  datatype: "string",  editable: true});
-            metadata.push({ name: "c15",  label: "0F",  datatype: "string",  editable: true});
-
-            // Not necessary?
-            var data = [];
-            for (var i = 0; i < 20; i++) {
-                data.push({id: i,  values: {"c0": "00",  "c1": "00",  "c2": "00",  "c3": "00",  "c4": "00",  "c5": "00",  "c6": "00",  "c7": "00",  "c8": "00",  "c9": "00",  "c10": "00",  "c11": "00",  "c12": "00",  "c13": "00",  "c14": "00",  "c15": "00"}});
-                data[i]["values"]["ch"] = formatHexUnsigned32Bits(i*16)
-            }
-             
-            editableGrid = new EditableGrid("DemoGridJsData",  {
-                modelChanged: function(rowIndex,  columnIndex,  oldValue,  newValue,  row) { 
-                     var addr = parseInt($("td:first", row).text(), 16) + (columnIndex - 1)
-                     sendCmd(['memchange',  addr,  newValue]);
-                }, 
-                enableSort: false, 
-                pageSize: 20, 
-                tableRendered: function() {
-                    this.updatePaginator();
-                    updateMemoryBreakpointsView();
-                }
-            });
-            editableGrid.load({"metadata": metadata,  "data": data});
-            editableGrid.renderGrid("memoryview",  "testgrid");
-            addHoverMemoryView();
-
-            $('#help_r').tooltipster({
-                contentAsHTML: true,
-                content: 'Lecture (read)',
-                position: 'top'
-            });
-            $('#help_w').tooltipster({
-                contentAsHTML: true,
-                content: '&Eacute;criture (write)',
-                position: 'top'
-            });
-            $('#help_rw').tooltipster({
-                contentAsHTML: true,
-                content: 'Lecture ou &eacute;criture (read/write)',
-                position: 'top'
-            });
-            $('#help_e').tooltipster({
-                contentAsHTML: true,
-                content: 'Ex&eacute;cution (execute)',
-                position: 'top'
-            });
-            $('#help_instr').tooltipster({
-                contentAsHTML: true,
-                content: 'Instruction courante',
-                position: 'top'
-            });
-
-=======
->>>>>>> e3d31cf6
-        });
 
         // Help buttons
         $("#stepback").tooltipster({ content: 'Step Back', position: 'top' });
@@ -787,209 +704,8 @@
                     $(this).val(formatHexUnsigned32Bits(target_val).slice(2));
                 }
             });
-<<<<<<< HEAD
-        }
-
-        // Help Boutons
-        $("#stepback").tooltipster({ content: 'Pas arrière (Step Back)', position: 'top' });
-        $("#run").tooltipster({ content: 'Exécuter (Run)', position: 'top' });
-        $("#stepin").tooltipster({ content: "Pas à l'intérieur (Step Into)", position: 'top' });
-        $("#stepforward").tooltipster({ content: 'Pas avant (Step Forward)', position: 'top' });
-        $("#stepout").tooltipster({ content: 'Pas en dehors (Step Out)', position: 'top' });
-
-        var previous_format = "hex";
-
-        $("#valueformat").change(function () {
-            $(".formatted_value").each(function () {
-                format_ = $("#valueformat").val();
-                target_val = NaN;
-
-                if (previous_format == "dec") {
-                    target_val = parseInt($(this).val());
-                } else if (previous_format == "bin") {
-                    target_val = parseInt($(this).val(), 2);
-                } else if (previous_format == "hex") {
-                    target_val = parseInt($(this).val(), 16);
-                }
-
-                if (isNaN(target_val)) {
-                    return;
-                }
-
-                if (format_ == "dec") {
-                    $(this).val(target_val.toString());
-                } else if (format_ == "bin") {
-                    $(this).val(target_val.toString(2));
-                } else if (format_ == "hex") {
-                    $(this).val(target_val.toString(16));
-                }
-            });
             previous_format = $("#valueformat").val();
         });
-
-        // From editablegrid's demo
-        function image(relativePath) {
-            return "./editablegrid/images/" + relativePath;
-        }
-
-        EditableGrid.prototype.updatePaginator = function()
-        {
-            var paginator = $("#paginator").empty();
-            var nbPages = this.getPageCount();
-
-            // "first" link
-            var link = $("<a>").html("<img src='" + image("gofirst.png") + "' style='height: 15px; vertical-align: middle;'/>&nbsp;");
-            if (!this.canGoBack()) link.css({ opacity : 0.4,  filter: "alpha(opacity=40)" });
-            else link.css("cursor",  "pointer").click(function(event) { editableGrid.firstPage(); addHoverMemoryView(); });
-            paginator.append(link);
-
-            // "prev" link
-            link = $("<a>").html("<img src='" + image("prev.png") + "' style='height: 15px; vertical-align: middle;'/>&nbsp;");
-            if (!this.canGoBack()) link.css({ opacity : 0.4,  filter: "alpha(opacity=40)" });
-            else link.css("cursor",  "pointer").click(function(event) { editableGrid.prevPage(); addHoverMemoryView(); });
-            paginator.append(link);
-
-            var mem_begin = $(".editablegrid-ch:eq(1)").text();
-            paginator.append('<input id="jump_memory" type="text" value="' + mem_begin + '"/><input id="jump_memory_go" type="submit" value="Go">');
-            $("#jump_memory_go").click(function () {
-                var target = $("#jump_memory").val();
-                var page = Math.floor(parseInt(target) / (16*20));
-                editableGrid.setPageIndex(page);
-                addHoverMemoryView();
-            });
-
-            // "next" link
-            link = $("<a>").html("<img src='" + image("next.png") + "' style='height: 15px; vertical-align: middle;'/>&nbsp;");
-            if (!this.canGoForward()) link.css({ opacity : 0.4,  filter: "alpha(opacity=40)" });
-            else link.css("cursor",  "pointer").click(function(event) { editableGrid.nextPage(); addHoverMemoryView(); });
-            paginator.append(link);
-
-            // "last" link
-            link = $("<a>").html("<img src='" + image("golast.png") + "' style='height: 15px; vertical-align: middle;'/>&nbsp;");
-            if (!this.canGoForward()) link.css({ opacity : 0.4,  filter: "alpha(opacity=40)" });
-            else link.css("cursor",  "pointer").click(function(event) { editableGrid.lastPage(); addHoverMemoryView(); });
-            paginator.append(link);
-
-            $(".editablegrid-c0, .editablegrid-c1, .editablegrid-c2, .editablegrid-c3, .editablegrid-c4, .editablegrid-c5, .editablegrid-c6, .editablegrid-c7, .editablegrid-c8, .editablegrid-c9, .editablegrid-c10, .editablegrid-c11, .editablegrid-c12, .editablegrid-c13, .editablegrid-c14, .editablegrid-c15").click(function(e) {
-              var suffix = this.classList[0].slice(-2);
-              if (suffix[0] == 'c') { suffix = suffix.slice(-1); }
-              suffix = parseInt(suffix).toString(16);
-              var addr = $('td:first', $(e.target).closest('tr')).text().slice(0,9) + suffix;
-              if(e.shiftKey) {
-                sendCmd(['breakpointsmem', addr, 'r']);
-              }
-              if(e.ctrlKey) {
-                sendCmd(['breakpointsmem', addr, 'w']);
-              }
-              if(e.altKey) {
-                sendCmd(['breakpointsmem', addr, 'e']);
-              }
-            });
-        };
-
-        function saveTextAsFile() {
-            var textToWrite = editor.getValue();
-            var textFileAsBlob = new Blob([textToWrite],  {type: 'text/plain'});
-            var fileNameToSaveAs = "prog.s";
-            var downloadLink = document.createElement("a");
-            downloadLink.download = fileNameToSaveAs;
-            downloadLink.innerHTML = "Download File";
-            if (window.webkitURL !== null) {
-                // Chrome allows the link to be clicked
-                // without actually adding it to the DOM.
-                downloadLink.href = window.webkitURL.createObjectURL(textFileAsBlob);
-            } else {
-                // Firefox requires the link to be added to the DOM
-                // before it can be clicked.
-                downloadLink.href = window.URL.createObjectURL(textFileAsBlob);
-                downloadLink.onclick = destroyClickedElement;
-                downloadLink.style.display = "none";
-                document.body.appendChild(downloadLink);
-            }
-            downloadLink.click();
-        }
-
-        var confirmOnPageExit = function (e)
-        {
-            // If we haven't been passed the event get the window.event
-            e = e || window.event;
-
-            var message = 'Êtes-vous certain de vouloir quitter cette page?';
-
-            // For IE6-8 and Firefox prior to version 4
-            if (e) { e.returnValue = message; }
-
-            // For Chrome, Safari, IE8+ and Opera 12+
-            return message;
-        };
-
-        // //////////
-        // Get parameters
-        function getSearchParameters() {
-              var prmstr = window.location.search.substr(1);
-              return prmstr != null && prmstr != "" ? transformToAssocArray(prmstr) : {};
-        }
-        function transformToAssocArray( prmstr ) {
-            var params = {};
-            var prmarr = prmstr.split("&");
-            for ( var i = 0; i < prmarr.length; i++) {
-                var tmparr = prmarr[i].split("=");
-                params[tmparr[0]] = tmparr[1];
-            }
-            return params;
-        }
-        var params = getSearchParameters();
-        // //////////
-
-        function updateAutosave() {
-            $("#autosave_menu").remove();
-            choices = ""
-            for (var i = 0; i < 10; ++i) {
-                var val = localStorage.getItem("time_autosave" + i.toString())
-                if ( val !== null ) { choices = choices + '<option value="' + i + '">' + val + '</option>' }
-            }
-            $("#loadFile").after('<select id="autosave_menu"><option value="-1">Autosave</option>' + choices + "</select>");
-            $('#autosave_menu').on('change', function() {
-                if (this.value != "-1") {
-                    editor.setValue(localStorage.getItem("data_autosave" + this.value.toString()));
-                }
-                $("#autosave_menu").val("-1");
-            });
-        }
-
-        if (params["nowarning"] === undefined) {
-            window.onbeforeunload = confirmOnPageExit;
-        } else {
-            console.log("Disabling exit warning!");
-        }
-
-        autosave_index = 0;
-        if (typeof(Storage) !== "undefined") {
-            // Continue autosaving where we left
-            for (var i = 0; i < 10; ++i) {
-                var val = localStorage.getItem("time_autosave" + i.toString())
-                if ( val === null ) { break; }
-                autosave_index = autosave_index + 1;
-            }
-
-            setInterval(function() {
-                localStorage.setItem("data_autosave" + autosave_index.toString(), editor.getValue());
-                localStorage.setItem("time_autosave" + autosave_index.toString(), new Date().toLocaleString());
-                autosave_index = (autosave_index + 1) % 10;
-
-                updateAutosave();
-                console.log("Autosaved! ID: " + autosave_index.toString());
-            }, 60000); // Tous les 2 minutes
-
-            // Afficher menu
-            updateAutosave();
-        } else {
-            console.log("Autosaving disabled!");
-        }
-=======
-            previous_format = $("#valueformat").val();
-        });
->>>>>>> e3d31cf6
     </script>
     <script src="js/memory_viewer.js" type="text/javascript" charset="utf-8"></script>
     <script src="js/helpers.js" type="text/javascript" charset="utf-8"></script>
